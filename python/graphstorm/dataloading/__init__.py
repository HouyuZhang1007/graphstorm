--- conflicted
+++ resolved
@@ -44,13 +44,7 @@
 from .dataloading import (BUILTIN_FAST_LP_UNIFORM_NEG_SAMPLER,
                           BUILTIN_FAST_LP_JOINT_NEG_SAMPLER,
                           BUILTIN_FAST_LP_LOCALUNIFORM_NEG_SAMPLER,
-<<<<<<< HEAD
                           BUILTIN_FAST_LP_LOCALJOINT_NEG_SAMPLER)
 
-from .dataloading import (LP_DECODER_EDGE_WEIGHT,
-                          EP_DECODER_EDGE_FEAT,
-                          DataloaderGenerator,
-                          DataManager)
-=======
-                          BUILTIN_FAST_LP_LOCALJOINT_NEG_SAMPLER)
->>>>>>> b1c25dc3
+from .dataloading import (DataloaderGenerator,
+                          DataManager)